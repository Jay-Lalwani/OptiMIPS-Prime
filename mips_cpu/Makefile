CXX = g++
CXXFLAGS= -g -Wall -std=c++11 -DENABLE_DEBUG
OPTFLAGS= -O3

EXE_NAME=processor
SRCS := main.cpp memory.cpp processor.cpp
OBJS := $(SRCS:.cpp=.o)

# Get all test directories
TEST_DIRS := $(wildcard test_data_pipeline/*)

.PHONY: all clean test

all: $(EXE_NAME)

$(EXE_NAME): $(OBJS)
	$(CXX) $(CXXFLAGS) -o $@ $^

processor.o: regfile.h ALU.h control.h processor.h
memory.o: memory.h
main.o: memory.h processor.h

test: $(EXE_NAME)
	@for dir in $(TEST_DIRS); do \
		if [ -f $$dir/test.s ]; then \
			echo "Testing $$(basename $$dir)..."; \
			mips-linux-gnu-gcc -mips32 -EL -static $$dir/test.s -nostartfiles -Ttext=0 -o test.bin; \
<<<<<<< HEAD
			./$(EXE_NAME) --bmk=test.bin -O0 > logs/log1_$$(basename $$dir).txt; \
			./$(EXE_NAME) --bmk=test.bin -O1 > logs/log2_$$(basename $$dir).txt; \
=======
			./$(EXE_NAME) --bmk=test.bin -O0 > logs/single_cycle/$$(basename $$dir).txt; \
			# ./$(EXE_NAME) --bmk=test.bin -O1 > logs/pipeline/$$(basename $$dir).txt; \
>>>>>>> 4973a373
		fi \
	done
	@rm -f test.bin

clean:
	$(RM) $(EXE_NAME) $(OBJS) test.bin

<|MERGE_RESOLUTION|>--- conflicted
+++ resolved
@@ -25,13 +25,8 @@
 		if [ -f $$dir/test.s ]; then \
 			echo "Testing $$(basename $$dir)..."; \
 			mips-linux-gnu-gcc -mips32 -EL -static $$dir/test.s -nostartfiles -Ttext=0 -o test.bin; \
-<<<<<<< HEAD
-			./$(EXE_NAME) --bmk=test.bin -O0 > logs/log1_$$(basename $$dir).txt; \
-			./$(EXE_NAME) --bmk=test.bin -O1 > logs/log2_$$(basename $$dir).txt; \
-=======
 			./$(EXE_NAME) --bmk=test.bin -O0 > logs/single_cycle/$$(basename $$dir).txt; \
-			# ./$(EXE_NAME) --bmk=test.bin -O1 > logs/pipeline/$$(basename $$dir).txt; \
->>>>>>> 4973a373
+			./$(EXE_NAME) --bmk=test.bin -O1 > logs/pipeline/$$(basename $$dir).txt; \
 		fi \
 	done
 	@rm -f test.bin
